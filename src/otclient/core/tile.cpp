#include "tile.h"
#include "item.h"
#include "datmanager.h"
#include "map.h"
#include "game.h"
#include "localplayer.h"
#include <framework/graphics/fontmanager.h>

Tile::Tile()
{
    m_drawNextOffset = 0;
}

void Tile::draw(int x, int y)
{
    FontPtr font = g_fonts.getDefaultFont();

<<<<<<< HEAD
    if(step == 0 && m_drawNextOffset != 0) {
        logDebug("error with tile offset.");
        return;
    }

    if(step == 0) {
        if(m_ground)
            m_ground->draw(x, y);

        for(const ThingPtr& thing : m_itemsTop) {
            const ThingAttributes& thingAttributes = thing->getAttributes();

            if(thingAttributes.alwaysOnTopOrder == 1) {
                thing->draw(x - m_drawNextOffset, y - m_drawNextOffset);
                //font->renderText("T1", Rect(x + 5, y+5, 100, 100));

                m_drawNextOffset += thingAttributes.drawNextOffset;
            }
        }

        for(const ThingPtr& thing : m_itemsTop) {
            const ThingAttributes& thingAttributes = thing->getAttributes();

            if(thingAttributes.alwaysOnTopOrder == 2) {
                thing->draw(x - m_drawNextOffset, y - m_drawNextOffset);
                //font->renderText("T2", Rect(x + 5, y+5, 100, 100));
                m_drawNextOffset += thingAttributes.drawNextOffset;
            }
        }

        for(const ThingPtr& thing : m_itemsBottom) {
            const ThingAttributes& thingAttributes = thing->getAttributes();
            thing->draw(x - m_drawNextOffset, y - m_drawNextOffset);
            //font->renderText("B0", Rect(x + 5, y+5, 100, 100));
            m_drawNextOffset += thingAttributes.drawNextOffset;
        }
=======
    m_drawNextOffset = 0;

    if(m_ground)
        m_ground->draw(x, y);

    for(auto it = m_itemsTop.rbegin(), end = m_itemsTop.rend(); it != end; ++it) {
        const ThingPtr& thing = *it;
        const ThingAttributes& thingAttributes = thing->getAttributes();
>>>>>>> 80211b99

        if(thingAttributes.alwaysOnTopOrder == 1) {
            thing->draw(x - m_drawNextOffset, y - m_drawNextOffset);
            //font->renderText("T1", Rect(x + 5, y+5, 100, 100));

            m_drawNextOffset += thingAttributes.drawNextOffset;
        }
    }

<<<<<<< HEAD
        for(const ThingPtr& thing : m_itemsTop) {
            const ThingAttributes& thingAttributes = thing->getAttributes();

            if(thingAttributes.alwaysOnTopOrder == 3) {
                thing->draw(x - m_drawNextOffset, y - m_drawNextOffset);
                //font->renderText("T3", Rect(x + 5, y+5, 100, 100));
                m_drawNextOffset += thingAttributes.drawNextOffset;
            }
        }
=======
    for(auto it = m_itemsTop.rbegin(), end = m_itemsTop.rend(); it != end; ++it) {
        const ThingPtr& thing = *it;
        const ThingAttributes& thingAttributes = thing->getAttributes();
>>>>>>> 80211b99

        if(thingAttributes.alwaysOnTopOrder == 2) {
            thing->draw(x - m_drawNextOffset, y - m_drawNextOffset);
            //font->renderText("T2", Rect(x + 5, y+5, 100, 100));
            m_drawNextOffset += thingAttributes.drawNextOffset;
        }
    }

    for(auto it = m_itemsBottom.rbegin(), end = m_itemsBottom.rend(); it != end; ++it) {
        const ThingPtr& thing = *it;
        const ThingAttributes& thingAttributes = thing->getAttributes();
        thing->draw(x - m_drawNextOffset, y - m_drawNextOffset);
        //font->renderText("B0", Rect(x + 5, y+5, 100, 100));
        m_drawNextOffset += thingAttributes.drawNextOffset;
    }

    for(auto it = m_creatures.rbegin(), end = m_creatures.rend(); it != end; ++it) {
        const ThingPtr& thing = *it;
        thing->draw(x - m_drawNextOffset, y - m_drawNextOffset);
    }

    for(auto it = m_itemsTop.rbegin(), end = m_itemsTop.rend(); it != end; ++it) {
        const ThingPtr& thing = *it;
        const ThingAttributes& thingAttributes = thing->getAttributes();

        if(thingAttributes.alwaysOnTopOrder == 3) {
            thing->draw(x, y);
            //font->renderText("T3", Rect(x + 5, y+5, 100, 100));
        }
    }

    for(auto it = m_effects.rbegin(), end = m_effects.rend(); it != end; ++it) {
        const ThingPtr& thing = *it;
        thing->draw(x - m_drawNextOffset, y - m_drawNextOffset);
    }
}

void Tile::addThing(ThingPtr thing, uint8 stackpos)
{
    if(!thing)
        return;

    if(thing->getPosition() == g_game.getLocalPlayer()->getPosition() + Position(-1, 0, 0) && thing->getAttributes().alwaysOnTop) {
        logDebug((int)thing->getId());
    }

    const ThingAttributes& thingAttributes = thing->getAttributes();

    if(thing->asItem()) {
        if(thingAttributes.group == THING_GROUP_GROUND)
            m_ground = thing;
        else {
            if(thingAttributes.alwaysOnTop)
                m_itemsTop.push_back(thing);
            else
                m_itemsBottom.push_back(thing);
        }
    }
    else if(thing->asCreature()) {
        m_creatures.push_back(thing);
    }
    else if(thing->asEffect()) {
        m_effects.push_back(thing);
    }
}

ThingPtr Tile::getThing(uint8 stackpos)
{
    if(stackpos == 0)
        return m_ground;
    --stackpos;

    if(stackpos < m_itemsTop.size())
        return m_itemsTop[stackpos];
    stackpos -= m_itemsTop.size();

    if(stackpos < m_creatures.size())
        return m_creatures[stackpos];
    stackpos -= m_creatures.size();

    if(stackpos < m_itemsBottom.size())
        return m_itemsBottom[stackpos];

    return ThingPtr();
}

void Tile::removeThing(uint8 stackpos)
{
    if(stackpos == 0) {
        m_ground.reset();
        return;
    }
    --stackpos;

    if(stackpos < m_itemsTop.size()) {
        m_itemsTop.erase(m_itemsTop.begin() + stackpos);
        return;
    }
    stackpos -= m_itemsTop.size();

    if(stackpos < m_creatures.size()) {
        m_creatures.erase(m_creatures.begin() + stackpos);
        return;
    }
    stackpos -= m_creatures.size();

    if(stackpos < m_itemsBottom.size()) {
        m_itemsBottom.erase(m_itemsBottom.begin() + stackpos);
        return;
    }

    logDebug("Invalid stackpos.");
}

void Tile::removeThingByPtr(ThingPtr thing)
{
    // Items
    if(thing->asItem()) {
        const ThingAttributes& thingAttributes = thing->getAttributes();

        if(!thingAttributes.alwaysOnTop) {
            for(auto it = m_itemsBottom.begin(), end = m_itemsBottom.end(); it != end; ++it) {
                if(*it == thing) {
                    m_itemsBottom.erase(it);
                    break;
                }
            }
        }
        else {
            for(auto it = m_itemsTop.begin(), end = m_itemsTop.end(); it != end; ++it) {
                if(*it == thing) {
                    m_itemsTop.erase(it);
                    break;
                }
            }
        }
    }

    // Creatures
    else if(thing->asCreature()) {
        for(auto it = m_creatures.begin(), end = m_creatures.end(); it != end; ++it) {
            if(*it == thing) {
                m_creatures.erase(it);
                break;
            }
        }
    }

    // Effects
    else if(thing->asEffect()) {
        for(auto it = m_effects.begin(), end = m_effects.end(); it != end; ++it) {
            if(*it == thing) {
                m_effects.erase(it);
                break;
            }
        }
    }
}

void Tile::clean()
{
    for(const ThingPtr& thing : m_creatures)
        g_map.removeCreatureById(thing->getId());

    m_itemsTop.clear();
    m_creatures.clear();
    m_itemsBottom.clear();
    m_effects.clear();
}

int Tile::getStackSize()
{
    int ret = 0;
    if(m_ground)
        ret++;
    ret += m_itemsBottom.size();
    ret += m_creatures.size();
    ret += m_itemsTop.size();
    return ret;
}<|MERGE_RESOLUTION|>--- conflicted
+++ resolved
@@ -15,44 +15,6 @@
 {
     FontPtr font = g_fonts.getDefaultFont();
 
-<<<<<<< HEAD
-    if(step == 0 && m_drawNextOffset != 0) {
-        logDebug("error with tile offset.");
-        return;
-    }
-
-    if(step == 0) {
-        if(m_ground)
-            m_ground->draw(x, y);
-
-        for(const ThingPtr& thing : m_itemsTop) {
-            const ThingAttributes& thingAttributes = thing->getAttributes();
-
-            if(thingAttributes.alwaysOnTopOrder == 1) {
-                thing->draw(x - m_drawNextOffset, y - m_drawNextOffset);
-                //font->renderText("T1", Rect(x + 5, y+5, 100, 100));
-
-                m_drawNextOffset += thingAttributes.drawNextOffset;
-            }
-        }
-
-        for(const ThingPtr& thing : m_itemsTop) {
-            const ThingAttributes& thingAttributes = thing->getAttributes();
-
-            if(thingAttributes.alwaysOnTopOrder == 2) {
-                thing->draw(x - m_drawNextOffset, y - m_drawNextOffset);
-                //font->renderText("T2", Rect(x + 5, y+5, 100, 100));
-                m_drawNextOffset += thingAttributes.drawNextOffset;
-            }
-        }
-
-        for(const ThingPtr& thing : m_itemsBottom) {
-            const ThingAttributes& thingAttributes = thing->getAttributes();
-            thing->draw(x - m_drawNextOffset, y - m_drawNextOffset);
-            //font->renderText("B0", Rect(x + 5, y+5, 100, 100));
-            m_drawNextOffset += thingAttributes.drawNextOffset;
-        }
-=======
     m_drawNextOffset = 0;
 
     if(m_ground)
@@ -61,7 +23,6 @@
     for(auto it = m_itemsTop.rbegin(), end = m_itemsTop.rend(); it != end; ++it) {
         const ThingPtr& thing = *it;
         const ThingAttributes& thingAttributes = thing->getAttributes();
->>>>>>> 80211b99
 
         if(thingAttributes.alwaysOnTopOrder == 1) {
             thing->draw(x - m_drawNextOffset, y - m_drawNextOffset);
@@ -71,21 +32,9 @@
         }
     }
 
-<<<<<<< HEAD
-        for(const ThingPtr& thing : m_itemsTop) {
-            const ThingAttributes& thingAttributes = thing->getAttributes();
-
-            if(thingAttributes.alwaysOnTopOrder == 3) {
-                thing->draw(x - m_drawNextOffset, y - m_drawNextOffset);
-                //font->renderText("T3", Rect(x + 5, y+5, 100, 100));
-                m_drawNextOffset += thingAttributes.drawNextOffset;
-            }
-        }
-=======
     for(auto it = m_itemsTop.rbegin(), end = m_itemsTop.rend(); it != end; ++it) {
         const ThingPtr& thing = *it;
         const ThingAttributes& thingAttributes = thing->getAttributes();
->>>>>>> 80211b99
 
         if(thingAttributes.alwaysOnTopOrder == 2) {
             thing->draw(x - m_drawNextOffset, y - m_drawNextOffset);
