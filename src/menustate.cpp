--- conflicted
+++ resolved
@@ -22,17 +22,16 @@
  */
 
 
+#include <prerequisites.h>
+#include <core/engine.h>
+#include <core/dispatcher.h>
+#include <graphics/framebuffer.h>
+#include <graphics/graphics.h>
+#include <graphics/textures.h>
+#include <graphics/borderedimage.h>
+#include <graphics/fonts.h>
+#include <ui/ui.h>
 #include "menustate.h"
-#include "graphics/framebuffer.h"
-#include "graphics/graphics.h"
-#include "graphics/textures.h"
-#include "core/engine.h"
-#include "graphics/fonts.h"
-#include "core/dispatcher.h"
-#include "ui/ui.h"
-#include "net/connection.h"
-#include "graphics/borderedimage.h"
-#include "protocollogin.h"
 
 void MenuState::onEnter()
 {
@@ -88,7 +87,6 @@
 
 void MenuState::enterGameButton_clicked()
 {
-<<<<<<< HEAD
     UIWindowPtr window = boost::static_pointer_cast<UIWindow>(UILoader::loadFile("ui/enterGameWindow.yml"));
     window->getParent()->lockElement(window);
 
@@ -98,6 +96,9 @@
         window->getParent()->unlockElement();
         window->destroy();
     });
+
+    button = boost::static_pointer_cast<UIButton>(window->getChildById("okButton"));
+    button->setOnClick(boost::bind(&MenuState::enterGameWindowOkButton_clicked, this));
 }
 
 void MenuState::infoButton_clicked()
@@ -110,13 +111,6 @@
         window->getParent()->unlockElement();
         window->destroy();
     });
-=======
-    UIContainerPtr window = boost::static_pointer_cast<UIContainer>(UIContainer::getRootContainer()->getChildById("enterGameWindow"));
-    if(!window)
-        window = UILoader::loadFile("ui/enterGameWindow.yml")->asUIContainer();
-
-    UIButtonPtr button = boost::static_pointer_cast<UIButton>(window->getChildById("okButton"));
-    button->setOnClick(boost::bind(&MenuState::enterGameWindowOkButton_clicked, this));
 }
 
 void MenuState::enterGameWindowOkButton_clicked()
@@ -126,7 +120,6 @@
     std::string accountName = boost::static_pointer_cast<UITextEdit>(enterGameWindow->getChildById("accountNameTextEdit"))->getText();
     std::string password = boost::static_pointer_cast<UITextEdit>(enterGameWindow->getChildById("passwordTextEdit"))->getText();
 
-    m_protocolLogin = ProtocolLoginPtr(new ProtocolLogin);
-    m_protocolLogin->login(accountName, password);
->>>>>>> beeb41da
+    //m_protocolLogin = ProtocolLoginPtr(new ProtocolLogin);
+    //m_protocolLogin->login(accountName, password);
 }
