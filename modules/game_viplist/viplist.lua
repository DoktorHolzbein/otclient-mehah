vipWindow = nil
vipButton = nil
addVipWindow = nil

function init()
  connect(g_game, { onGameEnd = clear,
                    onAddVip = onAddVip,
                    onVipStateChange = onVipStateChange })


  g_keyboard.bindKeyDown('Ctrl+P', toggle)

  vipButton = TopMenu.addRightGameToggleButton('vipListButton', tr('VIP list') .. ' (Ctrl+P)', 'viplist.png', toggle)
  vipButton:setOn(true)
  vipWindow = g_ui.loadUI('viplist.otui', modules.game_interface.getRightPanel())

  refresh()
  vipWindow:setup()
end

function terminate()
  g_keyboard.unbindKeyDown('Ctrl+P')
  disconnect(g_game, { onGameEnd = clear,
                       onAddVip = onAddVip,
                       onVipStateChange = onVipStateChange })

  vipWindow:destroy()
  vipButton:destroy()
end

function refresh()
  clear()
  for id,vip in pairs(g_game.getVips()) do
    onAddVip(id, unpack(vip))
  end

  vipWindow:setContentMinimumHeight(38)
  --vipWindow:setContentMaximumHeight(256)
end

function clear()
  local vipList = vipWindow:getChildById('contentsPanel')
  vipList:destroyChildren()
end

function toggle()
  if vipButton:isOn() then
    vipWindow:close()
    vipButton:setOn(false)
  else
    vipWindow:open()
    vipButton:setOn(true)
  end
end

function onMiniWindowClose()
  vipButton:setOn(false)
end

function createAddWindow()
  addVipWindow = g_ui.displayUI('addvip.otui')
end

function destroyAddWindow()
  addVipWindow:destroy()
  addVipWindow = nil
end

function addVip()
  g_game.addVip(addVipWindow:getChildById('name'):getText())
  destroyAddWindow()
end

function onAddVip(id, name, state)
  local vipList = vipWindow:getChildById('contentsPanel')

  local label = g_ui.createWidget('VipListLabel')
  label.onMousePress = onVipListLabelMousePress
  label:setId('vip' .. id)
  label:setText(name)

  if state == VipState.Online then
    label:setColor('#00ff00')
  elseif state == VipState.Pending then
    label:setColor('#ffca38')
  else
    label:setColor('#ff0000')
  end

  label.vipState = state

  label:setPhantom(false)
  connect(label, { onDoubleClick = function () g_game.openPrivateChannel(label:getText()) return true end } )

  local nameLower = name:lower()
  local childrenCount = vipList:getChildCount()
  
  for i=1,childrenCount do
    local child = vipList:getChildByIndex(i)
    if state == VipState.Online and child.vipState ~= VipState.Online then
      vipList:insertChild(i, label)
      return
    end

    if (state ~= VipState.Online and child.vipState ~= VipState.Online)
      or (state == VipState.Online and child.vipState == VipState.Online) then
<<<<<<< HEAD
	  
=======
      
>>>>>>> 702fce0b
      local childText = child:getText():lower()
      local length = math.min(childText:len(), nameLower:len())

      for j=1,length do
        if nameLower:byte(j) < childText:byte(j) then
          vipList:insertChild(i, label)
          return
        elseif nameLower:byte(j) > childText:byte(j) then
          break
        elseif j == nameLower:len() then -- We are at the end of nameLower, and its shorter than childText, thus insert before
          vipList:insertChild(i, label)
        end
      end
    end
  end

  vipList:insertChild(childrenCount+1, label)
end

function onVipStateChange(id, state)
  local vipList = vipWindow:getChildById('contentsPanel')
  local label = vipList:getChildById('vip' .. id)
  local text = label:getText()
  label:destroy()

  onAddVip(id, text, state)
end

function onVipListMousePress(widget, mousePos, mouseButton)
  if mouseButton ~= MouseRightButton then return end

  local vipList = vipWindow:getChildById('contentsPanel')

  local menu = g_ui.createWidget('PopupMenu')
  menu:addOption(tr('Add new VIP'), function() createAddWindow() end)
  menu:display(mousePos)

  return true
end

function onVipListLabelMousePress(widget, mousePos, mouseButton)
  if mouseButton ~= MouseRightButton then return end

  local vipList = vipWindow:getChildById('contentsPanel')

  local menu = g_ui.createWidget('PopupMenu')
  menu:addOption(tr('Add new VIP'), function() createAddWindow() end)
  menu:addOption(tr('Remove %s', widget:getText()), function() if widget then g_game.removeVip(widget:getId():sub(4)) vipList:removeChild(widget) end end)
  menu:addSeparator()
  menu:addOption(tr('Copy Name'), function() g_window.setClipboardText(widget:getText()) end)
  menu:display(mousePos)

  return true
end<|MERGE_RESOLUTION|>--- conflicted
+++ resolved
@@ -104,11 +104,7 @@
 
     if (state ~= VipState.Online and child.vipState ~= VipState.Online)
       or (state == VipState.Online and child.vipState == VipState.Online) then
-<<<<<<< HEAD
-	  
-=======
       
->>>>>>> 702fce0b
       local childText = child:getText():lower()
       local length = math.min(childText:len(), nameLower:len())
 
